# YOLOv5 🚀 by Ultralytics, GPL-3.0 license
"""
Train a YOLOv5 model on a custom dataset.
Models and datasets download automatically from the latest YOLOv5 release.

Usage - Single-GPU training:
    $ python train.py --data coco128.yaml --weights yolov5s.pt --img 640  # from pretrained (recommended)
    $ python train.py --data coco128.yaml --weights '' --cfg yolov5s.yaml --img 640  # from scratch

Usage - Multi-GPU DDP training:
    $ python -m torch.distributed.run --nproc_per_node 4 --master_port 1 train.py --data coco128.yaml --weights yolov5s.pt --img 640 --device 0,1,2,3

Models:     https://github.com/ultralytics/yolov5/tree/master/models
Datasets:   https://github.com/ultralytics/yolov5/tree/master/data
Tutorial:   https://github.com/ultralytics/yolov5/wiki/Train-Custom-Data
"""

import argparse
import math
import os
import random
import sys
import time
from copy import deepcopy
from datetime import datetime
from pathlib import Path

import numpy as np
import torch
import torch.distributed as dist
import torch.nn as nn
import yaml
from torch.optim import lr_scheduler
from tqdm import tqdm

FILE = Path(__file__).resolve()
ROOT = FILE.parents[0]  # YOLOv5 root directory
if str(ROOT) not in sys.path:
    sys.path.append(str(ROOT))  # add ROOT to PATH
ROOT = Path(os.path.relpath(ROOT, Path.cwd()))  # relative

import val as validate  # for end-of-epoch mAP
from models.experimental import attempt_load
from models.yolo import Model
from utils.autoanchor import check_anchors
from utils.autobatch import check_train_batch_size
from utils.callbacks import Callbacks
from utils.dataloaders import create_dataloader
from utils.downloads import attempt_download, is_url
from utils.general import (LOGGER, check_amp, check_dataset, check_file, check_git_status, check_img_size,
                           check_requirements, check_suffix, check_yaml, colorstr, get_latest_run, increment_path,
                           init_seeds, intersect_dicts, labels_to_class_weights, labels_to_image_weights, methods,
                           one_cycle, print_args, print_mutation, strip_optimizer, yaml_save)
from utils.loggers import Loggers
from utils.loggers.comet.comet_utils import check_comet_resume
from utils.loss_tal import ComputeLoss
from utils.metrics import fitness
from utils.plots import plot_evolve
from utils.torch_utils import (EarlyStopping, ModelEMA, de_parallel, select_device, smart_DDP, smart_optimizer,
                               smart_resume, torch_distributed_zero_first)

LOCAL_RANK = int(os.getenv('LOCAL_RANK', -1))  # https://pytorch.org/docs/stable/elastic/run.html
RANK = int(os.getenv('RANK', -1))
WORLD_SIZE = int(os.getenv('WORLD_SIZE', 1))


def train(hyp, opt, device, callbacks):  # hyp is path/to/hyp.yaml or hyp dictionary
    save_dir, epochs, batch_size, weights, single_cls, evolve, data, cfg, resume, noval, nosave, workers, freeze = \
        Path(opt.save_dir), opt.epochs, opt.batch_size, opt.weights, opt.single_cls, opt.evolve, opt.data, opt.cfg, \
        opt.resume, opt.noval, opt.nosave, opt.workers, opt.freeze
    callbacks.run('on_pretrain_routine_start')

    # Directories
    w = save_dir / 'weights'  # weights dir
    (w.parent if evolve else w).mkdir(parents=True, exist_ok=True)  # make dir
    last, best = w / 'last.pt', w / 'best.pt'

    # Hyperparameters
    if isinstance(hyp, str):
        with open(hyp, errors='ignore') as f:
            hyp = yaml.safe_load(f)  # load hyps dict
    LOGGER.info(colorstr('hyperparameters: ') + ', '.join(f'{k}={v}' for k, v in hyp.items()))
    hyp['anchor_t'] = 5.0
    opt.hyp = hyp.copy()  # for saving hyps to checkpoints

    # Save run settings
    if not evolve:
        yaml_save(save_dir / 'hyp.yaml', hyp)
        yaml_save(save_dir / 'opt.yaml', vars(opt))

    # Loggers
    data_dict = None
    if RANK in {-1, 0}:
        loggers = Loggers(save_dir, weights, opt, hyp, LOGGER)  # loggers instance

        # Register actions
        for k in methods(loggers):
            callbacks.register_action(k, callback=getattr(loggers, k))

        # Process custom dataset artifact link
        data_dict = loggers.remote_dataset
        if resume:  # If resuming runs from remote artifact
            weights, epochs, hyp, batch_size = opt.weights, opt.epochs, opt.hyp, opt.batch_size

    # Config
    plots = not evolve and not opt.noplots  # create plots
    cuda = device.type != 'cpu'
    init_seeds(opt.seed + 1 + RANK, deterministic=True)
    with torch_distributed_zero_first(LOCAL_RANK):
        data_dict = data_dict or check_dataset(data)  # check if None
    train_path, val_path = data_dict['train'], data_dict['val']
    nc = 1 if single_cls else int(data_dict['nc'])  # number of classes
    names = {0: 'item'} if single_cls and len(data_dict['names']) != 1 else data_dict['names']  # class names
    is_coco = isinstance(val_path, str) and val_path.endswith('coco/val2017.txt')  # COCO dataset

    # Model
    check_suffix(weights, '.pt')  # check weights
    pretrained = weights.endswith('.pt')
    if pretrained:
        with torch_distributed_zero_first(LOCAL_RANK):
            weights = attempt_download(weights)  # download if not found locally
        ckpt = torch.load(weights, map_location='cpu')  # load checkpoint to CPU to avoid CUDA memory leak
        model = Model(cfg or ckpt['model'].yaml, ch=3, nc=nc, anchors=hyp.get('anchors')).to(device)  # create
        exclude = ['anchor'] if (cfg or hyp.get('anchors')) and not resume else []  # exclude keys
        csd = ckpt['model'].float().state_dict()  # checkpoint state_dict as FP32
        csd = intersect_dicts(csd, model.state_dict(), exclude=exclude)  # intersect
        model.load_state_dict(csd, strict=False)  # load
        LOGGER.info(f'Transferred {len(csd)}/{len(model.state_dict())} items from {weights}')  # report
    else:
        model = Model(cfg, ch=3, nc=nc, anchors=hyp.get('anchors')).to(device)  # create
    amp = check_amp(model)  # check AMP

    # Freeze
    freeze = [f'model.{x}.' for x in (freeze if len(freeze) > 1 else range(freeze[0]))]  # layers to freeze
    for k, v in model.named_parameters():
        # v.requires_grad = True  # train all layers TODO: uncomment this line as in master
        # v.register_hook(lambda x: torch.nan_to_num(x))  # NaN to 0 (commented for erratic training results)
        if any(x in k for x in freeze):
            LOGGER.info(f'freezing {k}')
            v.requires_grad = False

    # Image size
    gs = max(int(model.stride.max()), 32)  # grid size (max stride)
    imgsz = check_img_size(opt.imgsz, gs, floor=gs * 2)  # verify imgsz is gs-multiple

    # Batch size
    if RANK == -1 and batch_size == -1:  # single-GPU only, estimate best batch size
        batch_size = check_train_batch_size(model, imgsz, amp)
        loggers.on_params_update({"batch_size": batch_size})

    # Optimizer
    nbs = 64  # nominal batch size
    accumulate = max(round(nbs / batch_size), 1)  # accumulate loss before optimizing
    hyp['weight_decay'] *= batch_size * accumulate / nbs  # scale weight_decay
    optimizer = smart_optimizer(model, opt.optimizer, hyp['lr0'], hyp['momentum'], hyp['weight_decay'])

    # Scheduler
    if opt.cos_lr:
        lf = one_cycle(1, hyp['lrf'], epochs)  # cosine 1->hyp['lrf']
    else:
        lf = lambda x: (1 - x / epochs) * (1.0 - hyp['lrf']) + hyp['lrf']  # linear

    # def lf(x):  # saw
    #     return (1 - (x % 30) / 30) * (1 - x / epochs) * (1.0 - hyp['lrf']) + hyp['lrf']
    #
    # def lf(x):  # triangle start at min
    #     return 2 * abs(x / 30 - math.floor(x / 30 + 1 / 2)) * (1 - x / epochs) * (1.0 - hyp['lrf']) + hyp['lrf']
    #
    # def lf(x):  # triangle start at max
    #     return 2 * abs(x / 32 + .5 - math.floor(x / 32 + 1)) * (1 - x / epochs) * (1.0 - hyp['lrf']) + hyp['lrf']

    scheduler = lr_scheduler.LambdaLR(optimizer, lr_lambda=lf)
    # from utils.plots import plot_lr_scheduler; plot_lr_scheduler(optimizer, scheduler, epochs)

    # EMA
    ema = ModelEMA(model) if RANK in {-1, 0} else None

    # Resume
    best_fitness, start_epoch = 0.0, 0
    if pretrained:
        if resume:
            best_fitness, start_epoch, epochs = smart_resume(ckpt, optimizer, ema, weights, epochs, resume)
        del ckpt, csd

    # DP mode
    if cuda and RANK == -1 and torch.cuda.device_count() > 1:
        LOGGER.warning('WARNING ⚠️ DP not recommended, use torch.distributed.run for best DDP Multi-GPU results.\n'
                       'See Multi-GPU Tutorial at https://github.com/ultralytics/yolov5/issues/475 to get started.')
        model = torch.nn.DataParallel(model)

    # SyncBatchNorm
    if opt.sync_bn and cuda and RANK != -1:
        model = torch.nn.SyncBatchNorm.convert_sync_batchnorm(model).to(device)
        LOGGER.info('Using SyncBatchNorm()')

    # Trainloader
    train_loader, dataset = create_dataloader(train_path,
                                              imgsz,
                                              batch_size // WORLD_SIZE,
                                              gs,
                                              single_cls,
                                              hyp=hyp,
                                              augment=True,
                                              cache=None if opt.cache == 'val' else opt.cache,
                                              rect=opt.rect,
                                              rank=LOCAL_RANK,
                                              workers=workers,
                                              image_weights=opt.image_weights,
                                              quad=opt.quad,
                                              prefix=colorstr('train: '),
                                              shuffle=True,
                                              min_items=opt.min_items)
    labels = np.concatenate(dataset.labels, 0)
    mlc = int(labels[:, 0].max())  # max label class
    assert mlc < nc, f'Label class {mlc} exceeds nc={nc} in {data}. Possible class labels are 0-{nc - 1}'

    # Process 0
    if RANK in {-1, 0}:
        val_loader = create_dataloader(val_path,
                                       imgsz,
                                       batch_size // WORLD_SIZE * 2,
                                       gs,
                                       single_cls,
                                       hyp=hyp,
                                       cache=None if noval else opt.cache,
                                       rect=True,
                                       rank=-1,
                                       workers=workers * 2,
                                       pad=0.5,
                                       prefix=colorstr('val: '))[0]

        if not resume:
            if not opt.noautoanchor:
                check_anchors(dataset, model=model, thr=hyp['anchor_t'], imgsz=imgsz)  # run AutoAnchor
            model.half().float()  # pre-reduce anchor precision

        callbacks.run('on_pretrain_routine_end', labels, names)

    # DDP mode
    if cuda and RANK != -1:
        model = smart_DDP(model)

    # Model attributes
    nl = de_parallel(model).model[-1].nl  # number of detection layers (to scale hyps)
    hyp['box'] *= 3 / nl  # scale to layers
    hyp['cls'] *= nc / 80 * 3 / nl  # scale to classes and layers
    hyp['obj'] *= (imgsz / 640) ** 2 * 3 / nl  # scale to image size and layers
    hyp['label_smoothing'] = opt.label_smoothing
    model.nc = nc  # attach number of classes to model
    model.hyp = hyp  # attach hyperparameters to model
    model.class_weights = labels_to_class_weights(dataset.labels, nc).to(device) * nc  # attach class weights
    model.names = names

    # Start training
    t0 = time.time()
    nb = len(train_loader)  # number of batches
    nw = max(round(hyp['warmup_epochs'] * nb), 100)  # number of warmup iterations, max(3 epochs, 100 iterations)
    # nw = min(nw, (epochs - start_epoch) / 2 * nb)  # limit warmup to < 1/2 of training
    last_opt_step = -1
    maps = np.zeros(nc)  # mAP per class
    results = (0, 0, 0, 0, 0, 0, 0)  # P, R, mAP@.5, mAP@.5-.95, val_loss(box, obj, cls)
    scheduler.last_epoch = start_epoch - 1  # do not move
    scaler = torch.cuda.amp.GradScaler(enabled=amp)
    stopper, stop = EarlyStopping(patience=opt.patience), False
    compute_loss = ComputeLoss(model)  # init loss class
    callbacks.run('on_train_start')
    LOGGER.info(f'Image sizes {imgsz} train, {imgsz} val\n'
                f'Using {train_loader.num_workers * WORLD_SIZE} dataloader workers\n'
                f"Logging results to {colorstr('bold', save_dir)}\n"
                f'Starting training for {epochs} epochs...')
    for epoch in range(start_epoch, epochs):  # epoch ------------------------------------------------------------------
        callbacks.run('on_train_epoch_start')
        model.train()

        # Update image weights (optional, single-GPU only)
        if opt.image_weights:
            cw = model.class_weights.cpu().numpy() * (1 - maps) ** 2 / nc  # class weights
            iw = labels_to_image_weights(dataset.labels, nc=nc, class_weights=cw)  # image weights
            dataset.indices = random.choices(range(dataset.n), weights=iw, k=dataset.n)  # rand weighted idx

        # Update mosaic border (optional)
        # b = int(random.uniform(0.25 * imgsz, 0.75 * imgsz + gs) // gs * gs)
        # dataset.mosaic_border = [b - imgsz, -b]  # height, width borders

        mloss = torch.zeros(3, device=device)  # mean losses
        if RANK != -1:
            train_loader.sampler.set_epoch(epoch)
        pbar = enumerate(train_loader)
        LOGGER.info(('\n' + '%11s' * 7) % ('Epoch', 'GPU_mem', 'box_loss', 'obj_loss', 'cls_loss', 'Instances', 'Size'))
        if RANK in {-1, 0}:
            pbar = tqdm(pbar, total=nb, bar_format='{l_bar}{bar:10}{r_bar}{bar:-10b}')  # progress bar
        optimizer.zero_grad()
        for i, (imgs, targets, paths, _) in pbar:  # batch -------------------------------------------------------------
            callbacks.run('on_train_batch_start')
            ni = i + nb * epoch  # number integrated batches (since train start)
            imgs = imgs.to(device, non_blocking=True).float() / 255  # uint8 to float32, 0-255 to 0.0-1.0

            # Warmup
            if ni <= nw:
                xi = [0, nw]  # x interp
                # compute_loss.gr = np.interp(ni, xi, [0.0, 1.0])  # iou loss ratio (obj_loss = 1.0 or iou)
                accumulate = max(1, np.interp(ni, xi, [1, nbs / batch_size]).round())
                for j, x in enumerate(optimizer.param_groups):
                    # bias lr falls from 0.1 to lr0, all other lrs rise from 0.0 to lr0
                    x['lr'] = np.interp(ni, xi, [hyp['warmup_bias_lr'] if j == 0 else 0.0, x['initial_lr'] * lf(epoch)])
                    if 'momentum' in x:
                        x['momentum'] = np.interp(ni, xi, [hyp['warmup_momentum'], hyp['momentum']])

            # Multi-scale
            if opt.multi_scale:
                sz = random.randrange(imgsz * 0.5, imgsz * 1.5 + gs) // gs * gs  # size
                sf = sz / max(imgs.shape[2:])  # scale factor
                if sf != 1:
                    ns = [math.ceil(x * sf / gs) * gs for x in imgs.shape[2:]]  # new shape (stretched to gs-multiple)
                    imgs = nn.functional.interpolate(imgs, size=ns, mode='bilinear', align_corners=False)

            # Forward
            with torch.cuda.amp.autocast(amp):
                pred = model(imgs)  # forward
                loss, loss_items = compute_loss(pred, targets.to(device))  # loss scaled by batch_size
                if RANK != -1:
                    loss *= WORLD_SIZE  # gradient averaged between devices in DDP mode
                if opt.quad:
                    loss *= 4.

            # Backward
            scaler.scale(loss).backward()

            # Optimize - https://pytorch.org/docs/master/notes/amp_examples.html
            if ni - last_opt_step >= accumulate:
                scaler.unscale_(optimizer)  # unscale gradients
                torch.nn.utils.clip_grad_norm_(model.parameters(), max_norm=10.0)  # clip gradients
                scaler.step(optimizer)  # optimizer.step
                scaler.update()
                optimizer.zero_grad()
                if ema:
                    ema.update(model)
                last_opt_step = ni

            # Log
            if RANK in {-1, 0}:
                mloss = (mloss * i + loss_items) / (i + 1)  # update mean losses
                mem = f'{torch.cuda.memory_reserved() / 1E9 if torch.cuda.is_available() else 0:.3g}G'  # (GB)
                pbar.set_description(('%11s' * 2 + '%11.4g' * 5) %
                                     (f'{epoch}/{epochs - 1}', mem, *mloss, targets.shape[0], imgs.shape[-1]))
                callbacks.run('on_train_batch_end', model, ni, imgs, targets, paths, list(mloss))
                if callbacks.stop_training:
                    return
            # end batch ------------------------------------------------------------------------------------------------

        # Scheduler
        lr = [x['lr'] for x in optimizer.param_groups]  # for loggers
        scheduler.step()

        if RANK in {-1, 0}:
            # mAP
            callbacks.run('on_train_epoch_end', epoch=epoch)
            ema.update_attr(model, include=['yaml', 'nc', 'hyp', 'names', 'stride', 'class_weights'])
            final_epoch = (epoch + 1 == epochs) or stopper.possible_stop
            if not noval or final_epoch:  # Calculate mAP
                results, maps, _ = validate.run(data_dict,
                                                batch_size=batch_size // WORLD_SIZE * 2,
                                                imgsz=imgsz,
                                                half=amp,
                                                model=ema.ema,
                                                single_cls=single_cls,
                                                dataloader=val_loader,
                                                save_dir=save_dir,
                                                plots=False,
                                                callbacks=callbacks,
                                                compute_loss=compute_loss)

            # Update best mAP
            fi = fitness(np.array(results).reshape(1, -1))  # weighted combination of [P, R, mAP@.5, mAP@.5-.95]
            stop = stopper(epoch=epoch, fitness=fi)  # early stop check
            if fi > best_fitness:
                best_fitness = fi
            log_vals = list(mloss) + list(results) + lr
            callbacks.run('on_fit_epoch_end', log_vals, epoch, best_fitness, fi)

            # Save model
            if (not nosave) or (final_epoch and not evolve):  # if save
                ckpt = {
                    'epoch': epoch,
                    'best_fitness': best_fitness,
                    'model': deepcopy(de_parallel(model)).half(),
                    'ema': deepcopy(ema.ema).half(),
                    'updates': ema.updates,
                    'optimizer': optimizer.state_dict(),
                    'opt': vars(opt),
                    'date': datetime.now().isoformat()}

                # Save last, best and delete
                torch.save(ckpt, last)
                if best_fitness == fi:
                    torch.save(ckpt, best)
                if opt.save_period > 0 and epoch % opt.save_period == 0:
                    torch.save(ckpt, w / f'epoch{epoch}.pt')
                del ckpt
                callbacks.run('on_model_save', last, epoch, final_epoch, best_fitness, fi)

        # EarlyStopping
        if RANK != -1:  # if DDP training
            broadcast_list = [stop if RANK == 0 else None]
            dist.broadcast_object_list(broadcast_list, 0)  # broadcast 'stop' to all ranks
            if RANK != 0:
                stop = broadcast_list[0]
        if stop:
            break  # must break all DDP ranks

        # end epoch ----------------------------------------------------------------------------------------------------
    # end training -----------------------------------------------------------------------------------------------------
    if RANK in {-1, 0}:
        LOGGER.info(f'\n{epoch - start_epoch + 1} epochs completed in {(time.time() - t0) / 3600:.3f} hours.')
        for f in last, best:
            if f.exists():
                strip_optimizer(f)  # strip optimizers
                if f is best:
                    LOGGER.info(f'\nValidating {f}...')
                    results, _, _ = validate.run(
                        data_dict,
                        batch_size=batch_size // WORLD_SIZE * 2,
                        imgsz=imgsz,
                        model=attempt_load(f, device).half(),
<<<<<<< HEAD
=======
                        iou_thres=0.7,  # best pycocotools at iou 0.65
>>>>>>> 5295b63c
                        single_cls=single_cls,
                        dataloader=val_loader,
                        save_dir=save_dir,
                        save_json=is_coco,
                        verbose=True,
                        plots=plots,
                        callbacks=callbacks,
                        compute_loss=compute_loss)  # val best model with plots
                    if is_coco:
                        callbacks.run('on_fit_epoch_end', list(mloss) + list(results) + lr, epoch, best_fitness, fi)

        callbacks.run('on_train_end', last, best, epoch, results)

    torch.cuda.empty_cache()
    return results


def parse_opt(known=False):
    parser = argparse.ArgumentParser()
    # parser.add_argument('--weights', type=str, default=ROOT / 'yolov5s.pt', help='initial weights path')
    # parser.add_argument('--cfg', type=str, default='', help='model.yaml path')
    parser.add_argument('--weights', type=str, default='', help='initial weights path')
    parser.add_argument('--cfg', type=str, default='yolov8m-2-upsample-tal.yaml', help='model.yaml path')
    parser.add_argument('--data', type=str, default=ROOT / 'data/coco128.yaml', help='dataset.yaml path')
    parser.add_argument('--hyp', type=str, default=ROOT / 'data/hyps/hyp.scratch-low.yaml', help='hyperparameters path')
    parser.add_argument('--epochs', type=int, default=100, help='total training epochs')
    parser.add_argument('--batch-size', type=int, default=16, help='total batch size for all GPUs, -1 for autobatch')
    parser.add_argument('--imgsz', '--img', '--img-size', type=int, default=640, help='train, val image size (pixels)')
    parser.add_argument('--rect', action='store_true', help='rectangular training')
    parser.add_argument('--resume', nargs='?', const=True, default=False, help='resume most recent training')
    parser.add_argument('--nosave', action='store_true', help='only save final checkpoint')
    parser.add_argument('--noval', action='store_true', help='only validate final epoch')
    parser.add_argument('--noautoanchor', action='store_true', help='disable AutoAnchor')
    parser.add_argument('--noplots', action='store_true', help='save no plot files')
    parser.add_argument('--evolve', type=int, nargs='?', const=300, help='evolve hyperparameters for x generations')
    parser.add_argument('--bucket', type=str, default='', help='gsutil bucket')
    parser.add_argument('--cache', type=str, nargs='?', const='ram', help='image --cache ram/disk')
    parser.add_argument('--image-weights', action='store_true', help='use weighted image selection for training')
    parser.add_argument('--device', default='', help='cuda device, i.e. 0 or 0,1,2,3 or cpu')
    parser.add_argument('--multi-scale', action='store_true', help='vary img-size +/- 50%%')
    parser.add_argument('--single-cls', action='store_true', help='train multi-class data as single-class')
    parser.add_argument('--optimizer', type=str, choices=['SGD', 'Adam', 'AdamW'], default='SGD', help='optimizer')
    parser.add_argument('--sync-bn', action='store_true', help='use SyncBatchNorm, only available in DDP mode')
    parser.add_argument('--workers', type=int, default=8, help='max dataloader workers (per RANK in DDP mode)')
    parser.add_argument('--project', default=ROOT / 'runs/train', help='save to project/name')
    parser.add_argument('--name', default='exp', help='save to project/name')
    parser.add_argument('--exist-ok', action='store_true', help='existing project/name ok, do not increment')
    parser.add_argument('--quad', action='store_true', help='quad dataloader')
    parser.add_argument('--cos-lr', action='store_true', help='cosine LR scheduler')
    parser.add_argument('--label-smoothing', type=float, default=0.0, help='Label smoothing epsilon')
    parser.add_argument('--patience', type=int, default=100, help='EarlyStopping patience (epochs without improvement)')
    parser.add_argument('--freeze', nargs='+', type=int, default=[0], help='Freeze layers: backbone=10, first3=0 1 2')
    parser.add_argument('--save-period', type=int, default=-1, help='Save checkpoint every x epochs (disabled if < 1)')
    parser.add_argument('--seed', type=int, default=0, help='Global training seed')
    parser.add_argument('--local_rank', type=int, default=-1, help='Automatic DDP Multi-GPU argument, do not modify')
    parser.add_argument('--min-items', type=int, default=0, help='Experimental')

    # Logger arguments
    parser.add_argument('--entity', default=None, help='Entity')
    parser.add_argument('--upload_dataset', nargs='?', const=True, default=False, help='Upload data, "val" option')
    parser.add_argument('--bbox_interval', type=int, default=-1, help='Set bounding-box image logging interval')
    parser.add_argument('--artifact_alias', type=str, default='latest', help='Version of dataset artifact to use')

    return parser.parse_known_args()[0] if known else parser.parse_args()


def main(opt, callbacks=Callbacks()):
    # Checks
    if RANK in {-1, 0}:
        print_args(vars(opt))
        check_git_status()
        check_requirements()

    # Resume (from specified or most recent last.pt)
    if opt.resume and not check_comet_resume(opt) and not opt.evolve:
        last = Path(check_file(opt.resume) if isinstance(opt.resume, str) else get_latest_run())
        opt_yaml = last.parent.parent / 'opt.yaml'  # train options yaml
        opt_data = opt.data  # original dataset
        if opt_yaml.is_file():
            with open(opt_yaml, errors='ignore') as f:
                d = yaml.safe_load(f)
        else:
            d = torch.load(last, map_location='cpu')['opt']
        opt = argparse.Namespace(**d)  # replace
        opt.cfg, opt.weights, opt.resume = '', str(last), True  # reinstate
        if is_url(opt_data):
            opt.data = check_file(opt_data)  # avoid HUB resume auth timeout
    else:
        opt.data, opt.cfg, opt.hyp, opt.weights, opt.project = \
            check_file(opt.data), check_yaml(opt.cfg), check_yaml(opt.hyp), str(opt.weights), str(opt.project)  # checks
        assert len(opt.cfg) or len(opt.weights), 'either --cfg or --weights must be specified'
        if opt.evolve:
            if opt.project == str(ROOT / 'runs/train'):  # if default project name, rename to runs/evolve
                opt.project = str(ROOT / 'runs/evolve')
            opt.exist_ok, opt.resume = opt.resume, False  # pass resume to exist_ok and disable resume
        if opt.name == 'cfg':
            opt.name = Path(opt.cfg).stem  # use model.yaml as name
        opt.save_dir = str(increment_path(Path(opt.project) / opt.name, exist_ok=opt.exist_ok))

    # DDP mode
    device = select_device(opt.device, batch_size=opt.batch_size)
    if LOCAL_RANK != -1:
        msg = 'is not compatible with YOLOv5 Multi-GPU DDP training'
        assert not opt.image_weights, f'--image-weights {msg}'
        assert not opt.evolve, f'--evolve {msg}'
        assert opt.batch_size != -1, f'AutoBatch with --batch-size -1 {msg}, please pass a valid --batch-size'
        assert opt.batch_size % WORLD_SIZE == 0, f'--batch-size {opt.batch_size} must be multiple of WORLD_SIZE'
        assert torch.cuda.device_count() > LOCAL_RANK, 'insufficient CUDA devices for DDP command'
        torch.cuda.set_device(LOCAL_RANK)
        device = torch.device('cuda', LOCAL_RANK)
        dist.init_process_group(backend="nccl" if dist.is_nccl_available() else "gloo")

    # Train
    if not opt.evolve:
        train(opt.hyp, opt, device, callbacks)

    # Evolve hyperparameters (optional)
    else:
        # Hyperparameter evolution metadata (mutation scale 0-1, lower_limit, upper_limit)
        meta = {
            'lr0': (1, 1e-5, 1e-1),  # initial learning rate (SGD=1E-2, Adam=1E-3)
            'lrf': (1, 0.01, 1.0),  # final OneCycleLR learning rate (lr0 * lrf)
            'momentum': (0.3, 0.6, 0.98),  # SGD momentum/Adam beta1
            'weight_decay': (1, 0.0, 0.001),  # optimizer weight decay
            'warmup_epochs': (1, 0.0, 5.0),  # warmup epochs (fractions ok)
            'warmup_momentum': (1, 0.0, 0.95),  # warmup initial momentum
            'warmup_bias_lr': (1, 0.0, 0.2),  # warmup initial bias lr
            'box': (1, 0.02, 0.2),  # box loss gain
            'cls': (1, 0.2, 4.0),  # cls loss gain
            'cls_pw': (1, 0.5, 2.0),  # cls BCELoss positive_weight
            'obj': (1, 0.2, 4.0),  # obj loss gain (scale with pixels)
            'obj_pw': (1, 0.5, 2.0),  # obj BCELoss positive_weight
            'iou_t': (0, 0.1, 0.7),  # IoU training threshold
            'anchor_t': (1, 2.0, 8.0),  # anchor-multiple threshold
            'anchors': (2, 2.0, 10.0),  # anchors per output grid (0 to ignore)
            'fl_gamma': (0, 0.0, 2.0),  # focal loss gamma (efficientDet default gamma=1.5)
            'hsv_h': (1, 0.0, 0.1),  # image HSV-Hue augmentation (fraction)
            'hsv_s': (1, 0.0, 0.9),  # image HSV-Saturation augmentation (fraction)
            'hsv_v': (1, 0.0, 0.9),  # image HSV-Value augmentation (fraction)
            'degrees': (1, 0.0, 45.0),  # image rotation (+/- deg)
            'translate': (1, 0.0, 0.9),  # image translation (+/- fraction)
            'scale': (1, 0.0, 0.9),  # image scale (+/- gain)
            'shear': (1, 0.0, 10.0),  # image shear (+/- deg)
            'perspective': (0, 0.0, 0.001),  # image perspective (+/- fraction), range 0-0.001
            'flipud': (1, 0.0, 1.0),  # image flip up-down (probability)
            'fliplr': (0, 0.0, 1.0),  # image flip left-right (probability)
            'mosaic': (1, 0.0, 1.0),  # image mixup (probability)
            'mixup': (1, 0.0, 1.0),  # image mixup (probability)
            'copy_paste': (1, 0.0, 1.0)}  # segment copy-paste (probability)

        with open(opt.hyp, errors='ignore') as f:
            hyp = yaml.safe_load(f)  # load hyps dict
            if 'anchors' not in hyp:  # anchors commented in hyp.yaml
                hyp['anchors'] = 3
        if opt.noautoanchor:
            del hyp['anchors'], meta['anchors']
        opt.noval, opt.nosave, save_dir = True, True, Path(opt.save_dir)  # only val/save final epoch
        # ei = [isinstance(x, (int, float)) for x in hyp.values()]  # evolvable indices
        evolve_yaml, evolve_csv = save_dir / 'hyp_evolve.yaml', save_dir / 'evolve.csv'
        if opt.bucket:
            os.system(f'gsutil cp gs://{opt.bucket}/evolve.csv {evolve_csv}')  # download evolve.csv if exists

        for _ in range(opt.evolve):  # generations to evolve
            if evolve_csv.exists():  # if evolve.csv exists: select best hyps and mutate
                # Select parent(s)
                parent = 'single'  # parent selection method: 'single' or 'weighted'
                x = np.loadtxt(evolve_csv, ndmin=2, delimiter=',', skiprows=1)
                n = min(5, len(x))  # number of previous results to consider
                x = x[np.argsort(-fitness(x))][:n]  # top n mutations
                w = fitness(x) - fitness(x).min() + 1E-6  # weights (sum > 0)
                if parent == 'single' or len(x) == 1:
                    # x = x[random.randint(0, n - 1)]  # random selection
                    x = x[random.choices(range(n), weights=w)[0]]  # weighted selection
                elif parent == 'weighted':
                    x = (x * w.reshape(n, 1)).sum(0) / w.sum()  # weighted combination

                # Mutate
                mp, s = 0.8, 0.2  # mutation probability, sigma
                npr = np.random
                npr.seed(int(time.time()))
                g = np.array([meta[k][0] for k in hyp.keys()])  # gains 0-1
                ng = len(meta)
                v = np.ones(ng)
                while all(v == 1):  # mutate until a change occurs (prevent duplicates)
                    v = (g * (npr.random(ng) < mp) * npr.randn(ng) * npr.random() * s + 1).clip(0.3, 3.0)
                for i, k in enumerate(hyp.keys()):  # plt.hist(v.ravel(), 300)
                    hyp[k] = float(x[i + 7] * v[i])  # mutate

            # Constrain to limits
            for k, v in meta.items():
                hyp[k] = max(hyp[k], v[1])  # lower limit
                hyp[k] = min(hyp[k], v[2])  # upper limit
                hyp[k] = round(hyp[k], 5)  # significant digits

            # Train mutation
            results = train(hyp.copy(), opt, device, callbacks)
            callbacks = Callbacks()
            # Write mutation results
            keys = ('metrics/precision', 'metrics/recall', 'metrics/mAP_0.5', 'metrics/mAP_0.5:0.95', 'val/box_loss',
                    'val/obj_loss', 'val/cls_loss')
            print_mutation(keys, results, hyp.copy(), save_dir, opt.bucket)

        # Plot results
        plot_evolve(evolve_csv)
        LOGGER.info(f'Hyperparameter evolution finished {opt.evolve} generations\n'
                    f"Results saved to {colorstr('bold', save_dir)}\n"
                    f'Usage example: $ python train.py --hyp {evolve_yaml}')


def run(**kwargs):
    # Usage: import train; train.run(data='coco128.yaml', imgsz=320, weights='yolov5m.pt')
    opt = parse_opt(True)
    for k, v in kwargs.items():
        setattr(opt, k, v)
    main(opt)
    return opt


if __name__ == "__main__":
    opt = parse_opt()
    main(opt)<|MERGE_RESOLUTION|>--- conflicted
+++ resolved
@@ -422,10 +422,7 @@
                         batch_size=batch_size // WORLD_SIZE * 2,
                         imgsz=imgsz,
                         model=attempt_load(f, device).half(),
-<<<<<<< HEAD
-=======
                         iou_thres=0.7,  # best pycocotools at iou 0.65
->>>>>>> 5295b63c
                         single_cls=single_cls,
                         dataloader=val_loader,
                         save_dir=save_dir,
